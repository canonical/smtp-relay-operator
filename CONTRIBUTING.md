# How to contribute

## Overview

This document explains the processes and practices recommended for contributing enhancements to the SMTP Relay operator.

- Generally, before developing enhancements to this charm, you should consider [opening an issue
  ](https://github.com/canonical/smtp-relay-operator/issues) explaining your use case.
- If you would like to chat with us about your use-cases or proposed implementation, you can reach
  us at [Canonical Matrix public channel](https://matrix.to/#/#charmhub-charmdev:ubuntu.com)
  or [Discourse](https://discourse.charmhub.io/).
- Familiarizing yourself with the [Charmed Operator Framework](https://juju.is/docs/sdk) library
  will help you a lot when working on new features or bug fixes.
- All enhancements require review before being merged. Code review typically examines
  - code quality
  - test coverage
  - user experience for Juju operators of this charm.
- Please help us out in ensuring easy to review branches by rebasing your pull request branch onto the `main` branch. This also avoids merge commits and creates a linear Git commit history.
- Please generate src documentation for every commit. See the section below for more details.

## Developing

The code for this charm can be downloaded as follows:

```
git clone https://github.com/canonical/smtp-relay-operator
```

You can use the environments created by `tox` for development:

```shell
tox --notest -e unit
source .tox/unit/bin/activate
```

### Testing

* `tox`: Runs all of the basic checks (`lint`, `unit`, `static`, and `coverage-report`).
* `tox -e fmt`: Runs formatting using `black` and `isort`.
* `tox -e lint`: Runs a range of static code analysis to check the code.
* `tox -e static`: Runs other checks such as `bandit` for security issues.
* `tox -e unit`: Runs the unit tests.
* `tox -e integration`: Runs the integration tests.
<<<<<<< HEAD
```
=======

>>>>>>> 0cd31517

## Build charm

Build the charm in this git repository using:

```shell
charmcraft pack
```

### Deploy

```bash
# Create a model
juju add-model smtp-relay-dev
# Enable DEBUG logging
juju model-config logging-config="<root>=INFO;unit=DEBUG"
# Deploy the charm (assuming you're on amd64)
juju deploy ./smtp_relay_ubuntu-24.04-amd64.charm
```

## Canonical Contributor Agreement

Canonical welcomes contributions to the SMTP Relay Operator. Please check out our [contributor agreement](https://ubuntu.com/legal/contributors) if you're interested in contributing to the solution.<|MERGE_RESOLUTION|>--- conflicted
+++ resolved
@@ -41,11 +41,6 @@
 * `tox -e static`: Runs other checks such as `bandit` for security issues.
 * `tox -e unit`: Runs the unit tests.
 * `tox -e integration`: Runs the integration tests.
-<<<<<<< HEAD
-```
-=======
-
->>>>>>> 0cd31517
 
 ## Build charm
 
