# Copyright 2025 Canonical Ltd.
# See LICENSE file for licensing details.

options:
  admin_email:
    type: string
    description: Administrator's email address where root@ emails will go.
  allowed_relay_networks:
    type: string
    description: |
      Comma-separated list of allowed networks to relay without authenticating.
  additional_smtpd_recipient_restrictions:
    type: string
    description: |
      Comma-separated list of additional smtpd_recipient_restrictions.

      http://www.postfix.org/postconf.5.html#smtpd_recipient_restrictions
  append_x_envelope_to:
    type: boolean
    default: false
    description: |
      Configure Postfix to append X-Envelope-To header consisting of the
      email address of the recipient, per the envelope.

      This is useful to allow end users filter by destination when they
      receive emails for multiple individual or shared aliases.
  connection_limit:
    type: int
    default: 100
    description: Maximum number of simultaneous SMTP connections allowed.
  domain:
    type: string
    description: |
      Primary domain for hostname generation, it will be
      $application-$unit.$domain. Default is '' to use the system
      FQDN.
  enable_rate_limits:
    type: boolean
    default: false
    description: |
      Enable various rate limiting features.

      smtpd_client_auth_rate_limit 8
      smtpd_client_connection_rate_limit 8
      smtpd_client_new_tls_session_rate_limit 8
  enable_reject_unknown_sender_domain:
    type: boolean
    default: true
    description: |
      Reject mail for when sender's domain cannot be resolved.

      http://www.postfix.org/postconf.5.html#reject_unknown_sender_domain
  enable_spf:
    type: boolean
    default: false
    description: Enable SPF checking.
  enable_smtp_auth:
    type: boolean
    default: true
    description: Enable SMTP authentication.
  log_retention:
     type: int
     default: 120
     description: Number of days of mail logs to retain during rotation.
  header_checks:
    type: string
    description: |
      Perform various header checks on incoming emails and action on. See:

      http://www.postfix.org/header_checks.5.html
  relay_access_sources:
    type: string
    default: ''
    description: |
      Restrict access based on CIDR source per:

      http://www.postfix.org/cidr_table.5.html
  relay_domains:
    type: string
    description: |
      Comma-separated list of destination domains this system will relay mail to.

      http://www.postfix.org/postconf.5.html#relay_domains
  relay_host:
    type: string
    description: SMTP relay host (or smart host) to forward mail to.
  relay_recipient_maps:
    type: string
    default: ''
    description: |
      Optional lookup tables that alias specific mail addresses or
      domains to other local or remote addresses.

      Allows for all configured aliases and transports to be valid
      recipients for relay_domains.

      http://www.postfix.org/postconf.5.html#relay_recipient_maps
  restrict_recipients:
    type: string
    description: Access map for restrictions by recipient address or domain.
  restrict_senders:
    type: string
    description: Access map for restrictions by sender address or domain.
  restrict_sender_access:
    type: string
    description: |
      Comma-separated list of domains, addresses, or hosts senders to restrict relay from.
  sender_login_maps:
    type: string
    description: Restrict sender addresses to authenticated users defined by this map.
  smtp_auth_users:
    type: string
    description: |
      Comma-serapated list of user and crypt password hashes (use mkpasswd to
      generate). e.g.

      myuser1:$1$bPb0IPiM$kmrSMZkZvICKKHXu66daQ.,myuser2:$6$3rGBbaMbEiGhnGKz$KLGFv8kDTjqa3xeUgA6A1Rie1zGSf3sLT85vF1s59Yj//F36qLB/J8rUfIIndaDtkxeb5iR3gs1uBn9fNyJDD1
  smtp_header_checks:
    type: string
    description: |
      Comma-separated list of header checks for outgoing email to perform and action on. See:

      http://www.postfix.org/header_checks.5.html

      NOTE: You almost always want to use `header_checks` instead of this.
  spf_skip_addresses:
    type: string
    description: |
<<<<<<< HEAD
      Comma-separated CIDR addresses to skip SPF checks (allowlist).
=======
      Set of comma-separated CIDR addresses to skip SPF checks
      (allowlist).
>>>>>>> e4653601
  tls_ciphers:
    type: string
    default: 'HIGH'
    description: |
      The minimum TLS cipher grade that the Postfix SMTP server will
      use with TLS encryption. Cipher types listed in
      smtpd_tls_exclude_ciphers are excluded from the base definition
      of the selected cipher grade.

      This only applies to incoming connections to smtpd and not
      outbound to other MTAs as it may cause deliverability issues.

      http://www.postfix.org/postconf.5.html#smtpd_tls_ciphers
  tls_exclude_ciphers:
    type: string
    default: 'aNULL,eNULL,DES,3DES,MD5,RC4,CAMELLIA'
    description: |
      Comma-separated list of ciphers or cipher types to exclude from the SMTP server
      cipher list at all TLS security levels. Excluding valid ciphers
      can create interoperability problems. DO NOT exclude ciphers
      unless it is essential to do so.

      This only applies to incoming connections to smtpd and not
      outbound to other MTAs as it may cause deliverability issues.

      http://www.postfix.org/postconf.5.html#smtpd_tls_exclude_ciphers
  tls_policy_maps:
    type: string
    default: ''
    description: |
      Free-form TLS policy map per:

      http://www.postfix.org/postconf.5.html#smtp_tls_policy_maps
  tls_protocols:
    type: string
    default: '!SSLv2, !SSLv3'
    description: |
      Comma-separated list of TLS protocols accepted by the Postfix SMTP server with TLS
      encryption. If the list is empty, the server supports all
      available TLS protocol versions. A non-empty value is a list of
      protocol names to include or exclude, separated by whitespace,
      commas or colons.

      This only applies to incoming connections to smtpd and not
      outbound to other MTAs as it may cause deliverability issues.

      http://www.postfix.org/postconf.5.html#smtpd_tls_protocols
  tls_security_level:
    type: string
    default: 'may'
    description: |
      The SMTP TLS security level for the Postfix SMTP server; when a
      non-empty value is specified, this overrides the obsolete
      parameters smtpd_use_tls and smtpd_enforce_tls.

      This only applies to incoming connections to smtpd and not
      outbound to other MTAs as it may cause deliverability issues.

      http://www.postfix.org/postconf.5.html#smtpd_tls_security_level
  transport_maps:
    type: string
    default: ''
    description: |
      Optional lookup tables with mappings from recipient address to
      message delivery transport or next-hop destination.

      http://www.postfix.org/postconf.5.html#transport_maps
  virtual_alias_domains:
    type: string
    description: |
      Comma-separated list of domains for which all addresses are aliased to
      addresses in other local or remote domains.

      http://www.postfix.org/postconf.5.html#virtual_alias_domains
  virtual_alias_maps:
    type: string
    default: ''
    description: |
      Optional lookup tables that alias specific mail addresses or
      domains to other local or remote addresses.

      http://www.postfix.org/postconf.5.html#virtual_alias_maps
  virtual_alias_maps_type:
    type: string
    default: 'hash'
    description: |
      Specify the map type used for virtual aliases.

      https://www.postfix.org/DATABASE_README.html#types<|MERGE_RESOLUTION|>--- conflicted
+++ resolved
@@ -125,13 +125,7 @@
       NOTE: You almost always want to use `header_checks` instead of this.
   spf_skip_addresses:
     type: string
-    description: |
-<<<<<<< HEAD
-      Comma-separated CIDR addresses to skip SPF checks (allowlist).
-=======
-      Set of comma-separated CIDR addresses to skip SPF checks
-      (allowlist).
->>>>>>> e4653601
+    description:  Set of comma-separated CIDR addresses to skip SPF checks (allowlist).
   tls_ciphers:
     type: string
     default: 'HIGH'
