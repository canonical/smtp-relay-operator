--- conflicted
+++ resolved
@@ -24,7 +24,6 @@
 )
 from reactive.state import State
 from reactive.tls import get_tls_config_paths
-<<<<<<< HEAD
 
 
 @reactive.hook("upgrade-charm")
@@ -35,8 +34,6 @@
     reactive.clear_flag("smtp-relay.auth.configured")
     reactive.clear_flag("smtp-relay.configured")
     reactive.clear_flag("smtp-relay.installed")
-=======
->>>>>>> 74fb87de
 
 
 @reactive.when_not("smtp-relay.installed")
@@ -47,12 +44,6 @@
     _configure_smtp_relay_logging(logrotate_conf_path)
 
 
-<<<<<<< HEAD
-=======
-    _configure_smtp_relay_logging(logrotate_conf_path)
-
-
->>>>>>> 74fb87de
 def _configure_smtp_relay_logging(logrotate_conf_path: str) -> None:
     """Configure logging for the SMTP relay."""
     utils.copy_file("files/fgrepmail-logs.py", "/usr/local/bin/fgrepmail-logs", perms=0o755)
@@ -86,11 +77,7 @@
     reactive.clear_flag("smtp-relay.configured")
     charm_state = State.from_charm(hookenv.config())
 
-<<<<<<< HEAD
     status.maintenance("Setting up SMTP authentication (dovecot)")
-=======
-    status.maintenance('Setting up SMTP authentication (dovecot)')
->>>>>>> 74fb87de
 
     contents = construct_dovecot_config_file_content(dovecot_users, charm_state.enable_smtp_auth)
     changed = utils.write_file(contents, dovecot_config)
@@ -157,7 +144,6 @@
     reactive.clear_flag("smtp-relay.configured")
 
 
-<<<<<<< HEAD
 @reactive.hook("milter-relation-joined", "milter-relation-changed")
 def milter_relation_changed() -> None:
     """Invalidate SMTP relay configuration when milter relation changes or joins."""
@@ -167,11 +153,6 @@
 @reactive.when("smtp-relay.installed")
 @reactive.when("smtp-relay.auth.configured")
 @reactive.when_not("smtp-relay.configured")
-=======
-@reactive.when('smtp-relay.installed')
-@reactive.when('smtp-relay.auth.configured')
-@reactive.when_not('smtp-relay.configured')
->>>>>>> 74fb87de
 def configure_smtp_relay(
     postfix_conf_dir: str = "/etc/postfix", tls_dh_params: str = "/etc/ssl/private/dhparams.pem"
 ) -> None:
@@ -179,11 +160,7 @@
     reactive.clear_flag("smtp-relay.active")
     charm_state = State.from_charm(hookenv.config())
 
-<<<<<<< HEAD
     status.maintenance("Setting up SMTP relay")
-=======
-    status.maintenance('Setting up SMTP relay')
->>>>>>> 74fb87de
 
     tls_config_paths = get_tls_config_paths(tls_dh_params)
     fqdn = _generate_fqdn(charm_state.domain) if charm_state.domain else socket.getfqdn()
@@ -199,7 +176,6 @@
         fqdn=fqdn,
         hostname=hostname,
         milters=milters,
-<<<<<<< HEAD
         template_path="templates/postfix_main_cf.tmpl",
     )
     changed = utils.write_file(contents, os.path.join(postfix_conf_dir, "main.cf"))
@@ -216,25 +192,6 @@
         template_path="templates/postfix_master_cf.tmpl",
     )
     changed = utils.write_file(contents, os.path.join(postfix_conf_dir, "master.cf")) or changed
-=======
-        template_path='templates/postfix_main_cf.tmpl'
-
-    )
-    changed = utils.write_file(contents, os.path.join(postfix_conf_dir, 'main.cf'))
-
-    contents = construct_postfix_config_file_content(
-        charm_state=charm_state,
-        tls_dh_params_path=tls_config_paths.tls_dh_params,
-        tls_cert_path=tls_config_paths.tls_cert,
-        tls_key_path=tls_config_paths.tls_key,
-        tls_cert_key_path=tls_config_paths.tls_cert_key,
-        fqdn=fqdn,
-        hostname=hostname,
-        milters=milters,
-        template_path='templates/postfix_master_cf.tmpl'
-    )
-    changed = utils.write_file(contents, os.path.join(postfix_conf_dir, 'master.cf')) or changed
->>>>>>> 74fb87de
 
     changed = ensure_postmap_files(postfix_conf_dir, charm_state) or changed
 
@@ -274,28 +231,15 @@
         reactive.set_flag("smtp-relay.policyd-spf.configured")
         return
 
-<<<<<<< HEAD
     status.maintenance("Setting up Postfix policy server for SPF checking (policyd-spf)")
-=======
-    status.maintenance('Setting up Postfix policy server for SPF checking (policyd-spf)')
 
     contents = construct_policyd_spf_config_file_content(charm_state.spf_skip_addresses)
     utils.write_file(contents, policyd_spf_config)
 
-    reactive.set_flag('smtp-relay.policyd-spf.configured')
->>>>>>> 74fb87de
-
-    contents = construct_policyd_spf_config_file_content(charm_state.spf_skip_addresses)
-    utils.write_file(contents, policyd_spf_config)
-
-<<<<<<< HEAD
     reactive.set_flag("smtp-relay.policyd-spf.configured")
 
 
-def _generate_fqdn(domain: str) -> str:
-=======
 def _generate_fqdn(domain):
->>>>>>> 74fb87de
     return f"{hookenv.local_unit().replace('/', '-')}.{domain}"
 
 
@@ -364,17 +308,10 @@
     users_hash = ""
 
     status.active(f"Ready{postfix_cf_hash}{users_hash}{revision}")
-<<<<<<< HEAD
     reactive.set_flag("smtp-relay.active")
 
 
-def _update_aliases(admin_email: str | None, aliases_path: str = "/etc/aliases") -> None:
-=======
-    reactive.set_flag('smtp-relay.active')
-
-
-def _update_aliases(admin_email, aliases_path='/etc/aliases'):
->>>>>>> 74fb87de
+def _update_aliases(admin_email, aliases_path="/etc/aliases"):
     aliases = []
     try:
         with open(aliases_path, "r", encoding="utf-8") as f:
