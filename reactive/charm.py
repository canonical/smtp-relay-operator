# Copyright 2025 Canonical Ltd.
# See LICENSE file for licensing details.

"""SMTP Relay charm."""

from collections import namedtuple
import hashlib
import os
from pathlib import Path
import socket
import subprocess
from typing import NamedTuple  # nosec

import jinja2

from charms import reactive
from charms.layer import status
from charmhelpers.core import hookenv, host
import utils
from state import State


JUJU_HEADER = '# This file is Juju managed - do not edit by hand #\n\n'


@reactive.hook('upgrade-charm')
def upgrade_charm():
    status.maintenance('forcing reconfiguration on upgrade-charm')
    reactive.clear_flag('smtp-relay.active')
    reactive.clear_flag('smtp-relay.auth.configured')
    reactive.clear_flag('smtp-relay.configured')
    reactive.clear_flag('smtp-relay.installed')


@reactive.when_not('smtp-relay.installed')
def install(logrotate_conf_path='/etc/logrotate.d/rsyslog'):
    reactive.set_flag('smtp-relay.installed')

    _configure_smtp_relay_logging(logrotate_conf_path)

def _configure_smtp_relay_logging(logrotate_conf_path: str) -> None:
    """Configure logging for the SMTP relay."""
    utils.copy_file("files/fgrepmail-logs.py", "/usr/local/bin/fgrepmail-logs", perms=0o755)
    utils.copy_file("files/50-default.conf", "/etc/rsyslog.d/50-default.conf", perms=0o644)
    contents = utils.update_logrotate_conf(logrotate_conf_path)
    utils.write_file(contents, logrotate_conf_path)


@reactive.hook('peer-relation-joined', 'peer-relation-changed')
def peer_relation_changed():
    reactive.clear_flag('smtp-relay.configured')


@reactive.when_any(
    'config.changed.enable_smtp_auth',
    'config.changed.smtp_auth_users',
)
def config_changed_smtp_auth():
    reactive.clear_flag('smtp-relay.auth.configured')


@reactive.when('smtp-relay.installed')
@reactive.when_not('smtp-relay.auth.configured')
def configure_smtp_auth(
    dovecot_config='/etc/dovecot/dovecot.conf', dovecot_users='/etc/dovecot/users'
):
    reactive.clear_flag('smtp-relay.active')
    reactive.clear_flag('smtp-relay.configured')
    charm_state = State.from_charm(hookenv.config())

    status.maintenance('Setting up SMTP authentication (dovecot)')

    context = {
        "JUJU_HEADER": JUJU_HEADER,
        "passdb_driver": "passwd-file",
        "passdb_args": f"scheme=CRYPT username_format=%u {dovecot_users}",
        "path": "/var/spool/postfix/private/auth",
        "smtp_auth": charm_state.enable_smtp_auth,
    }
    changed = utils.render_template_and_write_to_file(
        context, "templates/dovecot_conf.tmpl", dovecot_config
    )

    if charm_state.smtp_auth_users:
        _write_dovecot_users(dovecot_users, charm_state.smtp_auth_users)

    if not charm_state.enable_smtp_auth:
        status.maintenance('SMTP authentication not enabled, ensuring ports are closed')
        hookenv.close_port(465, 'TCP')
        hookenv.close_port(587, 'TCP')
        host.service_stop('dovecot')
        # XXX: mask systemd service disable

        reactive.set_flag('smtp-relay.auth.configured')
        return

    status.maintenance('Opening additional ports for SMTP authentication')
    hookenv.open_port(465, 'TCP')
    hookenv.open_port(587, 'TCP')

    if changed:
        status.maintenance('Restarting Dovecot due to config changes')
        host.service_reload('dovecot')
    # Ensure service is running.
    host.service_start('dovecot')

    reactive.set_flag('smtp-relay.auth.configured')


def _write_dovecot_users(dovecot_users: str, smtp_auth_users: list[str]) -> None:
    """Write Dovecot users file."""
    contents = f"{JUJU_HEADER}{'\n'.join(smtp_auth_users)}\n"
    utils.write_file(contents, dovecot_users, perms=0o640, group="dovecot")


@reactive.when_any(
    'config.changed.admin_email',
    'config.changed.additional_smtpd_recipient_restrictions',
    'config.changed.allowed_relay_networks',
    'config.changed.append_x_envelope_to',
    'config.changed.connection_limit',
    'config.changed.domain',
    'config.changed.enable_rate_limits',
    'config.changed.enable_smtp_auth',
    'config.changed.enable_spf',
    'config.changed.header_checks',
    'config.changed.relay_access_sources',
    'config.changed.relay_domains',
    'config.changed.relay_host',
    'config.changed.relay_recipient_maps',
    'config.changed.restrict_recipients',
    'config.changed.restrict_senders',
    'config.changed.restrict_sender_access',
    'config.changed.sender_login_maps',
    'config.changed.smtp_header_checks',
    'config.changed.tls_ciphers',
    'config.changed.tls_exclude_ciphers',
    'config.changed.tls_policy_maps',
    'config.changed.tls_protocols',
    'config.changed.tls_security_level',
    'config.changed.transport_maps',
    'config.changed.virtual_alias_domains',
    'config.changed.virtual_alias_maps',
    'config.changed.virtual_alias_maps_type',
)
def config_changed():
    reactive.clear_flag('smtp-relay.configured')


@reactive.hook('milter-relation-joined', 'milter-relation-changed')
def milter_relation_changed():
    reactive.clear_flag('smtp-relay.configured')


def _create_update_map(content, postmap: str) -> bool:
    changed = False

    (pmtype, pmfname) = postmap.split(':')
    if not os.path.exists(pmfname):
        with open(pmfname, 'a', encoding="utf-8"):
            os.utime(pmfname, None)
        changed = True

    contents = JUJU_HEADER + content + '\n'
    changed = utils.write_file(contents, pmfname) or changed

    if changed and pmtype == 'hash':
        subprocess.call(['postmap', postmap])  # nosec

    return changed


@reactive.when('smtp-relay.installed')
@reactive.when('smtp-relay.auth.configured')
@reactive.when_not('smtp-relay.configured')
def configure_smtp_relay(
    postfix_conf_dir='/etc/postfix', tls_dh_params='/etc/ssl/private/dhparams.pem'
):
    reactive.clear_flag('smtp-relay.active')
    charm_state = State.from_charm(hookenv.config())

    status.maintenance('Setting up SMTP relay')

    tls_certs = _get_tls_certs(tls_dh_params)

    fqdn = socket.getfqdn()
    if charm_state.domain:
        fqdn = _generate_fqdn(charm_state.domain)

    smtpd_recipient_restrictions = _smtpd_recipient_restrictions(charm_state)
    smtpd_relay_restrictions = _smtpd_relay_restrictions(charm_state)
    smtpd_sender_restrictions = _smtpd_sender_restrictions(charm_state)

    virtual_alias_maps_type = charm_state.virtual_alias_maps_type

    context = {
        'JUJU_HEADER': JUJU_HEADER,
        'fqdn': fqdn,
        'hostname': socket.gethostname(),
        'connection_limit': charm_state.connection_limit,
        'enable_rate_limits': charm_state.enable_rate_limits,
        'enable_sender_login_map': bool(charm_state.sender_login_maps),
        'enable_smtp_auth': charm_state.enable_smtp_auth,
        'enable_spf': charm_state.enable_spf,
        'enable_tls_policy_map': bool(charm_state.tls_policy_maps),
        'header_checks': bool(charm_state.header_checks),
        'milter': _get_milters(),
        'mynetworks': ",".join(charm_state.allowed_relay_networks),
        'relayhost': charm_state.relay_host,
        'relay_domains': " ".join(charm_state.relay_domains),
        'relay_recipient_maps': bool(charm_state.relay_recipient_maps),
        'restrict_recipients': bool(charm_state.restrict_recipients),
        'smtp_header_checks': bool(charm_state.smtp_header_checks),
        'smtpd_recipient_restrictions': ', '.join(smtpd_recipient_restrictions),
        'smtpd_relay_restrictions': ', '.join(smtpd_relay_restrictions),
        'smtpd_sender_restrictions': ', '.join(smtpd_sender_restrictions),
        'tls_cert_key': tls_certs.tls_cert_key,
        'tls_cert': tls_certs.tls_cert,
        'tls_key': tls_certs.tls_key,
        'tls_ciphers': charm_state.tls_ciphers.value if charm_state.tls_ciphers else None,
        'tls_dh_params': tls_certs.dh_params_path,
        'tls_exclude_ciphers': ", ".join(charm_state.tls_exclude_ciphers),
        'tls_protocols': " ".join(charm_state.tls_protocols),
        'tls_security_level': (
            charm_state.tls_security_level.value if charm_state.tls_security_level else None
        ),
        'transport_maps': bool(charm_state.transport_maps),
        'virtual_alias_domains': " ".join(charm_state.virtual_alias_domains),
        'virtual_alias_maps': bool(charm_state.virtual_alias_maps),
        'virtual_alias_maps_type': virtual_alias_maps_type.value,
    }

    changed = utils.render_template_and_write_to_file(
        context, 'templates/postfix_main_cf.tmpl', os.path.join(postfix_conf_dir, 'main.cf')
    )
<<<<<<< HEAD
    changed = utils.render_template_and_write_to_file(
        context, 'templates/postfix_master_cf.tmpl', os.path.join(postfix_conf_dir, 'master.cf')
    ) or changed
=======
    map_contents = {
        'append_envelope_to_header': '/^(.*)$/ PREPEND X-Envelope-To: $1',
        'header_checks': ";".join(charm_state.header_checks),
        'relay_access_sources': "\n".join(charm_state.relay_access_sources),
        'relay_recipient_maps': "\n".join(
            [
                f"{key} {value}" for key, value in charm_state.relay_recipient_maps.items()
            ]
        ),
        'restrict_recipients': "\n".join(
            [
                f"{key} {value.value}" for key, value in charm_state.restrict_recipients.items()
            ]
        ),
        'restrict_senders': "\n".join(
            [
                f"{key} {value.value}" for key, value in charm_state.restrict_senders.items()
            ]
        ),
        'sender_access': sender_access_content,
        'sender_login_maps': "\n".join(
            [
                f"{key} {value}" for key, value in charm_state.sender_login_maps.items()
            ]
        ),
        'smtp_header_checks': ";".join(charm_state.smtp_header_checks),
        'tls_policy_maps': "\n".join([
            f"{key} {value}" for key, value in charm_state.tls_policy_maps.items()
        ]),
        'transport_maps': "\n".join([
            f"{key} {value}" for key, value in charm_state.transport_maps.items()
        ]),
        'virtual_alias_maps': "\n".join([
            f"{key} {value}" for key, value in charm_state.virtual_alias_maps.items()
        ]),
    }
>>>>>>> 7e38ab85

    changed = _ensure_postmap_files(postfix_conf_dir, charm_state) or changed

    _update_aliases(charm_state.admin_email)

    host.service_start('postfix')
    if changed:
        status.maintenance('Reloading postfix due to config changes')
        host.service_reload('postfix')
        hookenv.open_port(25, 'TCP')
    # Ensure service is running.
    host.service_start('postfix')

    reactive.set_flag('smtp-relay.configured')

def _ensure_postmap_files(postfix_conf_dir: str, charm_state: State) -> bool:
    """Ensure various postfix files exist and are up-to-date with the current charm state.

    Args:
        postfix_conf_dir: directory where postfix config files are stored.
        charm_state: current charm state.

    Returns:
        True if any map was created or updated.
    """
    PostmapSpecEntry = namedtuple("Postmap", ["map_type", "content"])
    def postmap_spec(pmap_type: str, pmap_name: str) -> str:
        return f"{pmap_type}:{os.path.join(postfix_conf_dir, pmap_name)}"

    maps = {
        "append_envelope_to_header": PostmapSpecEntry(
            postmap_spec("regexp", "append_envelope_to_header"),
            "/^(.*)$/ PREPEND X-Envelope-To: $1",
        ),
        "header_checks": PostmapSpecEntry(
            postmap_spec("regexp", "header_checks"),
            ";".join(charm_state.header_checks),
        ),
        "relay_access_sources": PostmapSpecEntry(
            postmap_spec("cidr", "relay_access"),
            "\n".join(charm_state.relay_access_sources),
        ),
        "relay_recipient_maps": PostmapSpecEntry(
            postmap_spec("hash", "relay_recipient"),
            "\n".join(charm_state.relay_recipient_maps),
        ),
        "restrict_recipients": PostmapSpecEntry(
            postmap_spec("hash", "restricted_recipients"),
            "\n".join(
                [f"{key} {value.value}" for key, value in charm_state.restrict_recipients.items()]
            ),
        ),
        "restrict_senders": PostmapSpecEntry(
            postmap_spec("hash", "restricted_senders"),
            "\n".join(
                [f"{key} {value.value}" for key, value in charm_state.restrict_senders.items()]
            ),
        ),
        "sender_access": PostmapSpecEntry(
            postmap_spec("hash", "access"),
            "".join([f"{domain:35} OK\n" for domain in charm_state.restrict_sender_access]),
        ),
        "sender_login_maps": PostmapSpecEntry(
            postmap_spec("hash", "sender_login"),
            "\n".join(
                [f"{key} {value.value}" for key, value in charm_state.sender_login_maps.items()]
            ),
        ),
        "smtp_header_checks": PostmapSpecEntry(
            postmap_spec("regexp", "smtp_header_checks"),
            ";".join(charm_state.smtp_header_checks),
        ),
        "tls_policy_maps": PostmapSpecEntry(
            postmap_spec("hash", "tls_policy"),
            "\n".join(charm_state.tls_policy_maps),
        ),
        "transport_maps": PostmapSpecEntry(
            postmap_spec("hash", "transport"),
            "\n".join(charm_state.transport_maps),
        ),
        "virtual_alias_maps": PostmapSpecEntry(
            postmap_spec(charm_state.virtual_alias_maps_type.value, "virtual_alias"),
            "\n".join(charm_state.virtual_alias_maps),
        ),
    }

    # Ensure various maps exists before starting/restarting postfix.
    changed = False
    for item in maps.values():
        changed = _create_update_map(item.content, item.map_type) or changed
    return changed


@reactive.when_any(
    'config.changed.enable_spf',
    'config.changed.spf_skip_addresses',
)
def config_changed_policyd_spf():
    reactive.clear_flag('smtp-relay.policyd-spf.configured')


@reactive.when('smtp-relay.installed')
@reactive.when_not('smtp-relay.policyd-spf.configured')
def configure_policyd_spf(policyd_spf_config='/etc/postfix-policyd-spf-python/policyd-spf.conf'):
    reactive.clear_flag('smtp-relay.active')
    charm_state = State.from_charm(hookenv.config())

    if not charm_state.enable_spf:
        status.maintenance('Postfix policy server for SPF checking (policyd-spf) disabled')
        reactive.set_flag('smtp-relay.policyd-spf.configured')
        return

    status.maintenance('Setting up Postfix policy server for SPF checking (policyd-spf)')

    context = {
        'JUJU_HEADER': JUJU_HEADER,
        'skip_addresses': ",".join(
            [str(address) for address in charm_state.spf_skip_addresses]
        ),
    }
    utils.render_template_and_write_to_file(
        context, 'templates/policyd_spf_conf.tmpl', policyd_spf_config
    )

    reactive.set_flag('smtp-relay.policyd-spf.configured')


class TLSCertPaths(NamedTuple):
    dh_params_path: str
    tls_cert: str
    tls_key: str
    tls_cert_key: str


def _get_tls_certs(tls_dh_params: str) -> TLSCertPaths:
    tls_cert_key = ''
    tls_cert = '/etc/ssl/certs/ssl-cert-snakeoil.pem'
    tls_key = '/etc/ssl/private/ssl-cert-snakeoil.key'
    tls_cn = _get_autocert_cn()
    if tls_cn:
        # autocert currently bundles certs with the key at the end which postfix doesn't like:
        # `warning: error loading chain from /etc/postfix/ssl/{...}.pem: key not first`
        # Let's not use the newer `smtpd_tls_chain_files` postfix config for now.
        # tls_cert_key = f"/etc/postfix/ssl/{tls_cn}.pem"
        tls_cert = f"/etc/postfix/ssl/{tls_cn}.crt"
        tls_key = f"/etc/postfix/ssl/{tls_cn}.key"
        tls_dh_params = '/etc/postfix/ssl/dhparams.pem'
    if not os.path.exists(tls_dh_params):
        subprocess.call(['openssl', 'dhparam', '-out', tls_dh_params, '2048'])  # nosec

    return TLSCertPaths(
        dh_params_path=tls_dh_params,
        tls_cert=tls_cert,
        tls_key=tls_key,
        tls_cert_key=tls_cert_key,
    )

def _get_autocert_cn(autocert_conf_dir='/etc/autocert/postfix'):
    # autocert relation is reversed so we can't get this info from
    # juju relations but rather try work it out from the shipped out
    # config.
    if os.path.exists(autocert_conf_dir):
        for f in sorted(os.listdir(autocert_conf_dir)):
            if not f.endswith('.ini'):
                continue
            return f[:-4]
    return ''


def _generate_fqdn(domain):
    return f"{hookenv.local_unit().replace('/', '-')}.{domain}"


def _calculate_offset(seed, length=2):
    result = hashlib.md5(seed.encode('utf-8')).hexdigest()[0:length]  # nosec
    return int(result, 16)


def _get_peers():
    # Build a list of peer units so we can map it to milters.
    peers = [hookenv.local_unit()]
    if hookenv.relation_ids('peer'):
        peers += hookenv.related_units(hookenv.relation_ids('peer')[0])
    return sorted(set(peers))


def _get_milters():
    # TODO: We'll bring up a balancer in front of the list of
    # backend/related milters but for now, let's just map 1-to-1 and
    # try spread depending on how many available units.

    peers = _get_peers()
    index = peers.index(hookenv.local_unit())
    # We want to ensure multiple applications related to the same set
    # of milters are better spread across them. e.g. smtp-relay-A with
    # 2 units, smtp-relay-B also with 2 units, but dkim-signing with 5
    # units. We don't want only the first 2 dkim-signing units to be
    # used.
    offset = index + _calculate_offset(hookenv.application_name())

    result = []

    for relid in hookenv.relation_ids('milter'):
        units = sorted(hookenv.related_units(relid))
        if not units:
            continue
        unit = units[offset % len(units)]
        reldata = hookenv.relation_get(rid=relid, unit=unit)
        addr = reldata['ingress-address']
        # Default to TCP/8892
        port = reldata.get('port', 8892)
        result.append(f"inet:{addr}:{port}")

    return ' '.join(result)


@reactive.when('smtp-relay.configured')
@reactive.when_not('smtp-relay.active')
def set_active(version_file='version'):
    revision = ''
    if os.path.exists(version_file):
        with open(version_file, encoding="utf-8") as f:
            line = f.readline().strip()
        # We only want the first 10 characters, that's enough to tell
        # which version of the charm we're using. But include the
        # entire version if it's 'dirty' according to charm build.
        if len(line) > 10 and not line.endswith('-dirty'):
            revision = f" (source version/commit {line[:10]}…)"
        else:
            revision = f" (source version/commit {line})"

    # XXX include postfix main.cf hash and dovecot users
    # (maybe first 8 chars too? comes before the revision one)
    postfix_cf_hash = ''
    users_hash = ''

    status.active(f"Ready{postfix_cf_hash}{users_hash}{revision}")
    reactive.set_flag('smtp-relay.active')


def _smtpd_recipient_restrictions(charm_state: State) -> list[str]:
    smtpd_recipient_restrictions = []
    if charm_state.append_x_envelope_to:
        smtpd_recipient_restrictions.append(
            'check_recipient_access regexp:/etc/postfix/append_envelope_to_header'
        )

    if charm_state.restrict_senders:
        smtpd_recipient_restrictions.append(
            'check_sender_access hash:/etc/postfix/restricted_senders'
        )
    smtpd_recipient_restrictions.extend(charm_state.additional_smtpd_recipient_restrictions)

    if charm_state.enable_spf:
        smtpd_recipient_restrictions.append('check_policy_service unix:private/policyd-spf')

    return smtpd_recipient_restrictions


def _smtpd_relay_restrictions(charm_state: State) -> list[str]:
    smtpd_relay_restrictions = ['permit_mynetworks']
    if bool(charm_state.relay_access_sources):
        smtpd_relay_restrictions.append('check_client_access cidr:/etc/postfix/relay_access')

    if charm_state.enable_smtp_auth:
        if charm_state.sender_login_maps:
            smtpd_relay_restrictions.append('reject_known_sender_login_mismatch')
        if charm_state.restrict_senders:
            smtpd_relay_restrictions.append('reject_sender_login_mismatch')
        smtpd_relay_restrictions.append('permit_sasl_authenticated')

    smtpd_relay_restrictions.append('defer_unauth_destination')

    return smtpd_relay_restrictions


def _smtpd_sender_restrictions(charm_state: State) -> list[str]:
    smtpd_sender_restrictions = []
    if charm_state.enable_reject_unknown_sender_domain:
        smtpd_sender_restrictions.append('reject_unknown_sender_domain')
    smtpd_sender_restrictions.append('check_sender_access hash:/etc/postfix/access')
    if charm_state.restrict_sender_access:
        smtpd_sender_restrictions.append('reject')

    return smtpd_sender_restrictions


def _update_aliases(admin_email, aliases_path='/etc/aliases'):
    aliases = []
    try:
        with open(aliases_path, 'r', encoding="utf-8") as f:
            aliases = f.readlines()
    except FileNotFoundError:
        pass

    add_devnull = True
    new_aliases = []
    for line in aliases:
        if line.startswith('devnull:'):
            add_devnull = False
        if line.startswith('root:'):
            continue
        new_aliases.append(line)

    if add_devnull:
        new_aliases.append('devnull:       /dev/null\n')
    if admin_email:
        new_aliases.append(f"root:          {admin_email}\n")

    changed = utils.write_file(''.join(new_aliases), aliases_path)
    if changed:
        subprocess.call(['newaliases'])  # nosec<|MERGE_RESOLUTION|>--- conflicted
+++ resolved
@@ -233,48 +233,9 @@
     changed = utils.render_template_and_write_to_file(
         context, 'templates/postfix_main_cf.tmpl', os.path.join(postfix_conf_dir, 'main.cf')
     )
-<<<<<<< HEAD
     changed = utils.render_template_and_write_to_file(
         context, 'templates/postfix_master_cf.tmpl', os.path.join(postfix_conf_dir, 'master.cf')
     ) or changed
-=======
-    map_contents = {
-        'append_envelope_to_header': '/^(.*)$/ PREPEND X-Envelope-To: $1',
-        'header_checks': ";".join(charm_state.header_checks),
-        'relay_access_sources': "\n".join(charm_state.relay_access_sources),
-        'relay_recipient_maps': "\n".join(
-            [
-                f"{key} {value}" for key, value in charm_state.relay_recipient_maps.items()
-            ]
-        ),
-        'restrict_recipients': "\n".join(
-            [
-                f"{key} {value.value}" for key, value in charm_state.restrict_recipients.items()
-            ]
-        ),
-        'restrict_senders': "\n".join(
-            [
-                f"{key} {value.value}" for key, value in charm_state.restrict_senders.items()
-            ]
-        ),
-        'sender_access': sender_access_content,
-        'sender_login_maps': "\n".join(
-            [
-                f"{key} {value}" for key, value in charm_state.sender_login_maps.items()
-            ]
-        ),
-        'smtp_header_checks': ";".join(charm_state.smtp_header_checks),
-        'tls_policy_maps': "\n".join([
-            f"{key} {value}" for key, value in charm_state.tls_policy_maps.items()
-        ]),
-        'transport_maps': "\n".join([
-            f"{key} {value}" for key, value in charm_state.transport_maps.items()
-        ]),
-        'virtual_alias_maps': "\n".join([
-            f"{key} {value}" for key, value in charm_state.virtual_alias_maps.items()
-        ]),
-    }
->>>>>>> 7e38ab85
 
     changed = _ensure_postmap_files(postfix_conf_dir, charm_state) or changed
 
@@ -319,7 +280,9 @@
         ),
         "relay_recipient_maps": PostmapSpecEntry(
             postmap_spec("hash", "relay_recipient"),
-            "\n".join(charm_state.relay_recipient_maps),
+            "\n".join(
+                [f"{key} {value}" for key, value in charm_state.relay_recipient_maps.items()]
+            ),
         ),
         "restrict_recipients": PostmapSpecEntry(
             postmap_spec("hash", "restricted_recipients"),
@@ -339,9 +302,7 @@
         ),
         "sender_login_maps": PostmapSpecEntry(
             postmap_spec("hash", "sender_login"),
-            "\n".join(
-                [f"{key} {value.value}" for key, value in charm_state.sender_login_maps.items()]
-            ),
+            "\n".join([f"{key} {value}" for key, value in charm_state.sender_login_maps.items()]),
         ),
         "smtp_header_checks": PostmapSpecEntry(
             postmap_spec("regexp", "smtp_header_checks"),
@@ -349,15 +310,15 @@
         ),
         "tls_policy_maps": PostmapSpecEntry(
             postmap_spec("hash", "tls_policy"),
-            "\n".join(charm_state.tls_policy_maps),
+            "\n".join([f"{key} {value}" for key, value in charm_state.tls_policy_maps.items()]),
         ),
         "transport_maps": PostmapSpecEntry(
             postmap_spec("hash", "transport"),
-            "\n".join(charm_state.transport_maps),
+            "\n".join([f"{key} {value}" for key, value in charm_state.transport_maps.items()]),
         ),
         "virtual_alias_maps": PostmapSpecEntry(
             postmap_spec(charm_state.virtual_alias_maps_type.value, "virtual_alias"),
-            "\n".join(charm_state.virtual_alias_maps),
+            "\n".join([f"{key} {value}" for key, value in charm_state.virtual_alias_maps.items()]),
         ),
     }
 
