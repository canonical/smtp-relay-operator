# Copyright 2025 Canonical Ltd.
# See LICENSE file for licensing details.

[tox]
skipsdist=True
skip_missing_interpreters = True
envlist = lint, unit, static, coverage-report

[vars]
src_path = {toxinidir}/reactive/
tst_path = {toxinidir}/tests/
;lib_path = {toxinidir}/lib/charms/operator_name_with_underscores
all_path = {[vars]src_path} {[vars]tst_path}

[testenv]
setenv =
  PYTHONPATH = {toxinidir}:{toxinidir}/lib:{[vars]src_path}
  PYTHONBREAKPOINT=ipdb.set_trace
  PY_COLORS=1
passenv =
  PYTHONPATH
  CHARM_BUILD_DIR
  MODEL_SETTINGS

[testenv:fmt]
description = Apply coding style standards to code
deps =
    black
    isort
commands =
    isort {[vars]all_path}
    black {[vars]all_path}

[testenv:lint]
description = Check code against coding style standards
deps =
    black
    codespell
    flake8
    flake8-builtins
    flake8-copyright
    flake8-docstrings
    flake8-docstrings-complete
    flake8-test-docs
    isort
    mypy
    pep8-naming
    pydocstyle>=2.10
    pylint
    pyproject-flake8
    pytest
    pytest-asyncio
    pytest-operator
    requests
    types-PyYAML
    types-requests
    -r{toxinidir}/requirements.txt
commands =
    # Disable most checks for now
    # pydocstyle --ignore=D100,D103 {[vars]src_path}
<<<<<<< HEAD
    pydocstyle reactive tests/unit
=======
    # match excludes `charm.py` to be removed
    pydocstyle {[vars]all_path} --match='(?!__init__|charm)\.py'
>>>>>>> 74fb87de
    # uncomment the following line if this charm owns a lib
    # codespell {[vars]lib_path}
    codespell {toxinidir}
    # pflake8 wrapper supports config from pyproject.toml
<<<<<<< HEAD
    pflake8 {[vars]all_path}
    isort --check-only --diff {[vars]all_path}
    black --check --diff {[vars]all_path}
    mypy {[vars]all_path}
=======
    pflake8 {[vars]all_path} --ignore=DCO010,D100,D103,DCO020,DCO030
    # Skips to be removed
    isort --check-only --diff {[vars]all_path} \
      --skip reactive/state.py --skip tests/unit/test_charm.py
    # Exclude to be removed
    black --check --diff {[vars]all_path} \
      --exclude 'reactive/state.py|tests/unit/test_state.py|\
      reactive/charm.py|/unit/test_charm.py|\
      tests/unit/test_utils.py'
    # Exclude to be removed
    mypy {[vars]all_path} \
      --exclude 'reactive/state.py|tests/unit/test_state.py|\
      reactive/charm.py|/unit/test_charm.py|\
      reactive/utils.py'
>>>>>>> 74fb87de
    pylint {[vars]src_path} --disable=W0511,E0401,C0116,C0413,R0914

[testenv:unit]
description = Run unit tests
deps =
    coverage[toml]
    pytest
    -r{toxinidir}/requirements.txt
    -r{toxinidir}/tests/unit/requirements.txt
commands =
    coverage run --source={[vars]src_path} \
        -m pytest --ignore={[vars]tst_path}integration -v --tb native -s {posargs}
    coverage report

[testenv:coverage-report]
description = Create test coverage report
deps =
    coverage[toml]
    pytest
    -r{toxinidir}/requirements.txt
commands =
    coverage report

[testenv:static]
description = Run static analysis tests
deps =
    bandit[toml]
    -r{toxinidir}/requirements.txt
commands =
    bandit -c {toxinidir}/pyproject.toml -r {[vars]src_path} {[vars]tst_path}

[testenv:integration]
description = Run integration tests
deps =
    juju==3.6
    pytest
    pytest-operator
    jubilant == 1.4.0
    -r{toxinidir}/requirements.txt
commands =
    pytest -v --tb native --ignore={[vars]tst_path}unit --log-cli-level=INFO -s {posargs}<|MERGE_RESOLUTION|>--- conflicted
+++ resolved
@@ -58,37 +58,15 @@
 commands =
     # Disable most checks for now
     # pydocstyle --ignore=D100,D103 {[vars]src_path}
-<<<<<<< HEAD
-    pydocstyle reactive tests/unit
-=======
-    # match excludes `charm.py` to be removed
-    pydocstyle {[vars]all_path} --match='(?!__init__|charm)\.py'
->>>>>>> 74fb87de
+    pydocstyle {[vars]all_path}
     # uncomment the following line if this charm owns a lib
     # codespell {[vars]lib_path}
     codespell {toxinidir}
     # pflake8 wrapper supports config from pyproject.toml
-<<<<<<< HEAD
     pflake8 {[vars]all_path}
     isort --check-only --diff {[vars]all_path}
     black --check --diff {[vars]all_path}
     mypy {[vars]all_path}
-=======
-    pflake8 {[vars]all_path} --ignore=DCO010,D100,D103,DCO020,DCO030
-    # Skips to be removed
-    isort --check-only --diff {[vars]all_path} \
-      --skip reactive/state.py --skip tests/unit/test_charm.py
-    # Exclude to be removed
-    black --check --diff {[vars]all_path} \
-      --exclude 'reactive/state.py|tests/unit/test_state.py|\
-      reactive/charm.py|/unit/test_charm.py|\
-      tests/unit/test_utils.py'
-    # Exclude to be removed
-    mypy {[vars]all_path} \
-      --exclude 'reactive/state.py|tests/unit/test_state.py|\
-      reactive/charm.py|/unit/test_charm.py|\
-      reactive/utils.py'
->>>>>>> 74fb87de
     pylint {[vars]src_path} --disable=W0511,E0401,C0116,C0413,R0914
 
 [testenv:unit]
