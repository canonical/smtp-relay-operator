# Copyright 2025 Canonical Ltd.
# See LICENSE file for licensing details.

[tox]
skipsdist=True
skip_missing_interpreters = True
envlist = lint, unit, static, coverage-report

[vars]
src_path = {toxinidir}/reactive/
tst_path = {toxinidir}/tests/
;lib_path = {toxinidir}/lib/charms/operator_name_with_underscores
all_path = {[vars]src_path} {[vars]tst_path}

[testenv]
setenv =
  PYTHONPATH = {toxinidir}:{toxinidir}/lib:{[vars]src_path}
  PYTHONBREAKPOINT=ipdb.set_trace
  PY_COLORS=1
passenv =
  PYTHONPATH
  CHARM_BUILD_DIR
  MODEL_SETTINGS

[testenv:fmt]
description = Apply coding style standards to code
deps =
    black
    isort
commands =
    isort {[vars]all_path}
    black {[vars]all_path}

[testenv:lint]
description = Check code against coding style standards
deps =
    black
    codespell
    flake8
    flake8-builtins
    flake8-copyright
<<<<<<< HEAD
    flake8-docstrings
    flake8-docstrings-complete
    flake8-test-docs
=======
    flake8-docstrings>=1.6.0
    flake8-docstrings-complete>=1.0.3
    flake8-test-docs>=1.0
>>>>>>> c3b3cf89
    isort
    mypy
    pep8-naming
    pydocstyle>=2.10
    pylint
    pyproject-flake8
    pytest
    pytest-asyncio
    pytest-operator
    requests
    types-PyYAML
    types-requests
    -r{toxinidir}/requirements.txt
commands =
    # Disable most checks for now
    # pydocstyle --ignore=D100,D103 {[vars]src_path}
    pydocstyle reactive/state.py
    pydocstyle tests/unit/test_state.py
    pydocstyle reactive/utils.py
    pydocstyle tests/unit/test_utils.py
    # uncomment the following line if this charm owns a lib
    # codespell {[vars]lib_path}
    codespell {toxinidir} --skip {toxinidir}/.git --skip {toxinidir}/.tox \
      --skip {toxinidir}/build --skip {toxinidir}/lib --skip {toxinidir}/venv \
      --skip {toxinidir}/.mypy_cache --skip {toxinidir}/icon.svg
    # pflake8 wrapper supports config from pyproject.toml
    pflake8 {[vars]all_path} --ignore=DCO010,D100,D103,DCO020,DCO030
    isort --check-only --diff tests/unit/__init__.py
    black --check --diff tests/unit/__init__.py
    mypy tests/unit/__init__.py
    pylint {[vars]src_path} --disable=W0511,E0401,C0116,C0413,R0914

[testenv:unit]
description = Run unit tests
deps =
    coverage[toml]
    pytest
    -r{toxinidir}/requirements.txt
    -r{toxinidir}/tests/unit/requirements.txt
commands =
    coverage run --source={[vars]src_path} \
        -m pytest --ignore={[vars]tst_path}integration -v --tb native -s {posargs}
    coverage report

[testenv:coverage-report]
description = Create test coverage report
deps =
    coverage[toml]
    pytest
    -r{toxinidir}/requirements.txt
commands =
    coverage report

[testenv:static]
description = Run static analysis tests
deps =
    bandit[toml]
    -r{toxinidir}/requirements.txt
commands =
    bandit -c {toxinidir}/pyproject.toml -r {[vars]src_path} {[vars]tst_path}

[testenv:integration]
description = Run integration tests
deps =
    juju==3.6.1.3
    pytest
    pytest-asyncio
    pytest-operator
    -r{toxinidir}/requirements.txt
commands =
    pytest -v --tb native --ignore={[vars]tst_path}unit --log-cli-level=INFO -s {posargs}<|MERGE_RESOLUTION|>--- conflicted
+++ resolved
@@ -39,15 +39,9 @@
     flake8
     flake8-builtins
     flake8-copyright
-<<<<<<< HEAD
     flake8-docstrings
     flake8-docstrings-complete
     flake8-test-docs
-=======
-    flake8-docstrings>=1.6.0
-    flake8-docstrings-complete>=1.0.3
-    flake8-test-docs>=1.0
->>>>>>> c3b3cf89
     isort
     mypy
     pep8-naming
